namespace FSharp.Finance.Personal

/// functions for generating a regular payment schedule, with payment amounts, interest and APR
module Scheduling =

    open System
    open Calculation
    open DateDay
    open Formatting
    open UnitPeriod

    /// an originally scheduled payment, including the original simple interest and contractual interest calculations
    [<Struct; StructuredFormatDisplay("{Html}")>]
    type OriginalPayment =
        {
            /// the original payment amount
            Value: int64<Cent>
            /// the original simple interest
            SimpleInterest: int64<Cent>
            /// the contractually calculated interest
            ContractualInterest: decimal<Cent>
        }
        member x.Html =
            formatCent x.Value

    /// a rescheduled payment, including the day on which the payment was created
    [<Struct; StructuredFormatDisplay("{Html}")>]
    type RescheduledPayment =
        {
            /// the original payment amount
            Value: int64<Cent>
            /// the day on which the rescheduled payment was created
            RescheduleDay: int<OffsetDay>
        }
        member x.Html =
            formatCent x.Value

    /// any original or rescheduled payment, affecting how any payment due is calculated
    [<StructuredFormatDisplay("{Html}")>]
    type ScheduledPayment =
        {
            /// any original payment
            Original: OriginalPayment voption
            /// the payment relating to the latest rescheduling, if any
            /// > NB: if set to `ValueSome 0L<Cent>` this indicates that the original payment is no longer due
            Rescheduled: RescheduledPayment voption
            /// any payments relating to previous reschedulings *sorted in creation order*, if any
            PreviousRescheduled: RescheduledPayment array
            /// any adjustment due to interest or charges being applied to the relevant payment rather than being amortised later
            Adjustment: int64<Cent>
            /// any reference numbers or other information pertaining to this payment
            Metadata: Map<string, obj>
        }
        /// HTML formatting to display the scheduled payment in a concise way
        member x.Html =
            let previous = if Array.isEmpty x.PreviousRescheduled then "" else x.PreviousRescheduled |> Array.map(fun pr -> $"<s>r {formatCent pr.Value}</s>&nbsp;") |> Array.reduce (+)
            match x.Original, x.Rescheduled with
            | ValueSome o, ValueSome r when r.Value = 0L<Cent> ->
                $"""<s>original {formatCent o.Value}</s>{if previous = "" then "" else $"&nbsp;{previous}"}"""
            | ValueSome o, ValueSome r ->
                $"<s>o {formatCent o.Value}</s>&nbsp;{previous}r {formatCent r.Value}"
            | ValueSome o, ValueNone ->
                $"original {formatCent o.Value}"
            | ValueNone, ValueSome r ->
                $"""{(if previous = "" then "rescheduled&nbsp;" else previous)}{formatCent r.Value}"""
            | ValueNone, ValueNone ->
                "n/a"
            |> fun s ->
                match x.Adjustment with
                | a when a < 0L<Cent> ->
                    $"{s}&nbsp;-&nbsp;{formatCent <| abs a}"
                | a when a > 0L<Cent> ->
                    $"{s}&nbsp;+&nbsp;{formatCent a}"
                | _ ->
                    s
    
    module ScheduledPayment =
        /// the total amount of the payment
        let total sp =
            match sp.Original, sp.Rescheduled with
            | _, ValueSome r ->
                r.Value
            | ValueSome o, ValueNone ->
                o.Value
            | ValueNone, ValueNone ->
                0L<Cent>
            |> (+) sp.Adjustment
        /// whether the payment has either an original or a rescheduled value
        let isSome sp =
            sp.Original.IsSome || sp.Rescheduled.IsSome
        /// a default value with no data
        let zero =
            {
                Original = ValueNone
                Rescheduled = ValueNone
                PreviousRescheduled = [||]
                Adjustment = 0L<Cent>
                Metadata = Map.empty
            }
        /// a quick convenient method to create a basic scheduled payment
        let quick originalAmount rescheduledAmount =
            { zero with
                Original =  originalAmount |> ValueOption.map(fun oa -> { Value = oa; SimpleInterest = 0L<Cent>; ContractualInterest = 0m<Cent> })
                Rescheduled = rescheduledAmount
            }

    /// the status of the payment, allowing for delays due to payment-provider processing times
    [<RequireQualifiedAccess; Struct; StructuredFormatDisplay("{Html}")>]
    type ActualPaymentStatus =
        /// a write-off payment has been applied
        | WriteOff of WriteOff: int64<Cent>
        /// the payment has been initiated but is not yet confirmed
        | Pending of Pending: int64<Cent>
        /// the payment had been initiated but was not confirmed within the timeout
        | TimedOut of TimedOut: int64<Cent>
        /// the payment has been confirmed
        | Confirmed of Confirmed: int64<Cent>
        /// the payment has been failed, with optional charges (e.g. due to insufficient-funds penalties)
        | Failed of Failed: int64<Cent> * ChargeTypes: Charge.ChargeType array
        /// HTML formatting to display the actual payment status in a readable format
        member aps.Html =
            match aps with
            | WriteOff amount -> $"write-off {formatCent amount}"
            | Pending amount -> $"pending {formatCent amount}"
            | TimedOut amount -> $"timed out {formatCent amount}"
            | Confirmed amount -> $"confirmed {formatCent amount}"
            | Failed (amount, charges) -> $"failed {formatCent amount} with charges {Array.toStringOrNa charges}"
    
    /// the status of the payment, allowing for delays due to payment-provider processing times
    module ActualPaymentStatus =
        /// the total amount of the payment
        let total = function
            | ActualPaymentStatus.WriteOff ap
            | ActualPaymentStatus.Pending ap
            | ActualPaymentStatus.Confirmed ap ->
                ap
            | ActualPaymentStatus.TimedOut _
            | ActualPaymentStatus.Failed _ ->
                0L<Cent>

    /// an actual payment made by the customer, optionally including metadata such as bank references etc.
    [<StructuredFormatDisplay("{Html}")>]
    type ActualPayment = {
        /// the status of the payment
        ActualPaymentStatus: ActualPaymentStatus
        /// any extra info such as references
        Metadata: Map<string, obj>
    }
    with
        /// HTML formatting to display the actual payment in a readable format
        member ap.Html =
            $"{ap.ActualPaymentStatus}"

    /// an actual payment made by the customer, optionally including metadata such as bank references etc.
    module ActualPayment =
        /// the total amount of the payment
        let total =
            _.ActualPaymentStatus >> ActualPaymentStatus.total
        let totalConfirmedOrWrittenOff =
            _.ActualPaymentStatus >> function ActualPaymentStatus.Confirmed ap -> ap | ActualPaymentStatus.WriteOff ap  -> ap | _ -> 0L<Cent>
        let totalPending =
            _.ActualPaymentStatus >> function ActualPaymentStatus.Pending ap -> ap | _ -> 0L<Cent>
        /// a quick convenient method to create a confirmed actual payment
        let quickConfirmed amount =
            {
                ActualPaymentStatus = ActualPaymentStatus.Confirmed amount
                Metadata = Map.empty
            }
        /// a quick convenient method to create a pending actual payment
        let quickPending amount =
            {
                ActualPaymentStatus = ActualPaymentStatus.Pending amount
                Metadata = Map.empty
            }
        /// a quick convenient method to create a failed actual payment along with any applicable penalty charges
        let quickFailed amount charges =
            {
                ActualPaymentStatus = ActualPaymentStatus.Failed (amount, charges)
                Metadata = Map.empty
            }
        /// a quick convenient method to create a written off actual payment
        let quickWriteOff amount =
            {
                ActualPaymentStatus = ActualPaymentStatus.WriteOff amount
                Metadata = Map.empty
            }

    /// the status of a payment made by the customer
    [<Struct; StructuredFormatDisplay("{Html}")>]
    type PaymentStatus =
        /// no payment is required on the specified day
        | NoneScheduled
        /// a payment has been initiated but not yet confirmed
        | PaymentPending
        /// a scheduled payment was made in full and on time
        | PaymentMade
        /// no payment is due on the specified day because of earlier extra-/overpayments
        | NothingDue
        /// a scheduled payment is not paid on time, but is paid within the window
        | PaidLaterInFull
        /// a scheduled payment is not paid on time, but is partially paid within the window
        | PaidLaterOwing of Shortfall: int64<Cent>
        /// a scheduled payment was missed completely, i.e. not paid within the window
        | MissedPayment
        /// a scheduled payment was made on time but not in the full amount
        | Underpayment
        /// a scheduled payment was made on time but exceeded the full amount
        | Overpayment
        /// a payment was made on a day when no payments were scheduled
        | ExtraPayment
        /// a refund was processed
        | Refunded
        /// a scheduled payment is in the future (seen from the as-of date)
        | NotYetDue
        /// a scheduled payment has not been made on time but is within the late-charge grace period
        | PaymentDue
        /// a payment generated by a settlement quote
        | Generated
        /// no payment needed because the loan has already been settled
        | NoLongerRequired
        /// a schedule item generated to show the balances on the as-of date
        | InformationOnly
        /// HTML formatting to display the payment status in a readable format
        member ps.Html =
            match ps with
            | NoneScheduled -> "none scheduled"
            | PaymentPending -> "payment pending"
            | PaymentMade -> "payment made"
            | NothingDue -> "nothing due"
            | PaidLaterInFull -> "paid later in full"
            | PaidLaterOwing s -> $"paid later owing {formatCent s}"
            | MissedPayment -> "missed payment"
            | Underpayment -> "underpayment"
            | Overpayment -> "overpayment"
            | ExtraPayment -> "extra payment"
            | Refunded -> "refunded"
            | NotYetDue -> "not yet due"
            | PaymentDue -> "payment due"
            | Generated -> "generated"
            | NoLongerRequired -> "no longer required"
            | InformationOnly -> "information only"

    /// a regular schedule based on a unit-period config with a specific number of payments with an auto-calculated amount
    [<RequireQualifiedAccess; Struct>]
    type AutoGenerateSchedule = {
        // the unit-period config
        UnitPeriodConfig: UnitPeriod.Config
        // the number of payments (subject to the maximum duration)
        PaymentCount: int
        // the maximum duration from a given date
        MaxDuration: Duration
    }

    /// the type of the schedule; for scheduled payments, this affects how any payment due is calculated
    [<RequireQualifiedAccess; Struct; StructuredFormatDisplay("{Html}")>]
    type ScheduleType =
        /// an original schedule
        | Original
        /// a new schedule created after the original schedule, indicating the day it was created
        | Rescheduled of RescheduleDay: int<OffsetDay>
        /// HTML formatting to display the schedule type in a readable format
        member st.Html =
            match st with
            | Original -> "original"
            | Rescheduled rd -> $"rescheduled on day {rd}"

    /// a regular schedule based on a unit-period config with a specific number of payments of a specified amount
    [<RequireQualifiedAccess; Struct>]
    type FixedSchedule = {
        // the unit-period config
        UnitPeriodConfig: UnitPeriod.Config
        // the number of payments (unlimited by duration)
        PaymentCount: int
        // the value of each payment
        PaymentValue: int64<Cent>
        // whether this represents original or rescheduled payments
        ScheduleType: ScheduleType
    }

    /// whether a payment plan is generated according to a regular schedule or is an irregular array of payments
    [<Struct>]
    type ScheduleConfig =
        /// a schedule based on a unit-period config with a specific number of payments with an auto-calculated amount, optionally limited to a maximum duration
        | AutoGenerateSchedule of AutoGenerateSchedule: AutoGenerateSchedule
        /// a  schedule based on one or more unit-period configs each with a specific number of payments of a specified amount and type
        | FixedSchedules of FixedSchedules: FixedSchedule array
        /// just a bunch of payments
        | CustomSchedule of CustomSchedule: Map<int<OffsetDay>, ScheduledPayment>

    /// whether a payment plan is generated according to a regular schedule or is an irregular array of payments
    module ScheduleConfig =
        /// formats the schedule config as an HTML table
        let toHtmlTable scheduleConfig =
            "<table>"
                + match scheduleConfig with
                    | AutoGenerateSchedule ags ->
                        "<tr>"
                            + $"<td>config: <i>auto-generate schedule</i></td>"
                            + $"<td>payment count: <i>{ags.PaymentCount}</i></td>"
                        + "</tr>"
                        + "<tr>"
                            + $"""<td style="white-space: nowrap;">unit-period config: <i>{ags.UnitPeriodConfig}</i></td>"""
                            + $"<td>max duration: <i>{ags.MaxDuration}</i></td>"
                        + "</tr>"
                    | FixedSchedules fsArray -> 
                        $"<tr>"
                            + """<td colspan="2">config: <i>fixed schedules</i></td>"""
                        + "</tr>"
                        + (fsArray |> Array.map (fun fs ->
                            "<tr><td><table>"
                                + "<tr>"
                                    + $"""<td style="white-space: nowrap;">unit-period config: <i>{fs.UnitPeriodConfig}</i></td>"""
                                    + $"<td>payment count: <i>{fs.PaymentCount}</i></td>"
                                + "</tr>"
                                + "<tr>"
                                    + $"<td>payment value: <i>{formatCent fs.PaymentValue}</i></td>"
                                    + $"""<td>schedule type: <i>{fs.ScheduleType.Html.Replace(" ", "&nbsp;")}</i></td>"""
                                + "</tr>"
                            + "</table></td></tr>"
                        ) |> String.concat "")
                    | CustomSchedule cs ->
                        "<tr>"
                            + """<td colspan="2">config: <i>custom schedule</i></td>"""
                        + "</tr>"
                        + (cs |> Map.toList |> List.map (fun (day, sp) -> 
                            $"<tr>"
                                + $"<td>day: <i>{day}</i></td>"
                                + $"<td>scheduled payment: <i>{sp}</i></td>"
                            + "</tr>"
                        ) |> String.concat "")
            + "</table>"

    /// whether to stick to scheduled payment amounts or add charges and interest to them
    [<Struct; StructuredFormatDisplay("{Html}")>]
    type ScheduledPaymentOption =
        /// keep to the scheduled payment amounts even if this results in an open balance
        | AsScheduled
        /// add any charges and interest to the payment in order to close the balance at the end of the schedule
        | AddChargesAndInterest
        /// HTML formatting to display the scheduled payment option in a readable format
        member spo.Html =
            match spo with
            | AsScheduled -> "as scheduled"
            | AddChargesAndInterest -> "add charges and interest"

    /// how to handle a final balance if not closed: leave it open or modify/add payments at the end of the schedule
    [<Struct; StructuredFormatDisplay("{Html}")>]
    type CloseBalanceOption =
        /// do not modify the final payment and leave any open balance as is
        | LeaveOpenBalance
        /// increase the final payment to close any open balance
        | IncreaseFinalPayment
        /// add a single payment to the schedule to close any open balance immediately (interval based on unit-period config)
        | AddSingleExtraPayment
        /// add multiple payments to the schedule to close any open balance gradually (interval based on unit-period config)
        | AddMultipleExtraPayments
        /// HTML formatting to display the close balance option in a readable format
        member cbo.Html =
            match cbo with
            | LeaveOpenBalance -> "leave open balance"
            | IncreaseFinalPayment -> "increase final payment"
            | AddSingleExtraPayment -> "add single extra payment"
            | AddMultipleExtraPayments -> "add multiple extra payments"

    /// how to handle cases where the payment due is less than the minimum that payment providers can process
     [<Struct; StructuredFormatDisplay("{Html}")>]
    type MinimumPayment =
        /// no minimum payment
        | NoMinimumPayment
        /// add the payment due to the next payment or close the balance if the final payment
        | DeferOrWriteOff of DeferOrWriteOff: int64<Cent>
        /// take the minimum payment regardless
        | ApplyMinimumPayment of ApplyMinimumPayment: int64<Cent>
        /// HTML formatting to display the minimum payment in a readable format
        member mp.Html =
            match mp with
            | NoMinimumPayment -> "no minimum payment"
            | DeferOrWriteOff upToValue -> $"defer or write off up to {formatCent upToValue}"
            | ApplyMinimumPayment minimumPayment -> $"apply minimum payment of {formatCent minimumPayment}"

    /// how to treat scheduled payments
    type PaymentConfig = {
        /// whether to modify scheduled payment amounts to keep the schedule on-track
        ScheduledPaymentOption: ScheduledPaymentOption
        /// whether to leave a final balance open or close it using various methods
        CloseBalanceOption: CloseBalanceOption
        /// how to round payments
        PaymentRounding: Rounding
        /// the minimum payment that can be taken and how to handle it
        MinimumPayment: MinimumPayment
        /// the duration after which a pending payment is considered a missed payment
        PaymentTimeout: int<DurationDay>
    }

    /// how to treat scheduled payments
    module PaymentConfig =
        ///formats the payment config as an HTML table
        let toHtmlTable paymentConfig =
            "<table>"
                + "<tr>"
                    + $"<td>scheduling: <i>{paymentConfig.ScheduledPaymentOption}</i></td>"
                    + $"""<td>balance-close: <i>{paymentConfig.CloseBalanceOption.Html.Replace(" ", "&nbsp;")}</i></td>"""
                + "</tr>"
                + "<tr>"
                    + $"<td>rounding: <i>{paymentConfig.PaymentRounding}</i></td>"
                    + $"<td>timeout: <i>{paymentConfig.PaymentTimeout}</i></td>"
                + "</tr>"
                + "<tr>"
                    + $"""<td colspan='2'>minimum: <i>{paymentConfig.MinimumPayment.Html.Replace(" ", "&nbsp;")}</i></td>"""
                + "</tr>"
            + "</table>"

   /// parameters for creating a payment schedule
    type Parameters = {
        /// the date on which the schedule is inspected, typically today, but can be used to inspect it at any point (affects e.g. whether scheduled payments are deemed as not yet due)
        AsOfDate: Date
        /// the start date of the schedule, typically the day on which the principal is advanced
        StartDate: Date
        /// the principal
        Principal: int64<Cent>
        /// the scheduled payments or the parameters for generating them
        ScheduleConfig: ScheduleConfig
        /// options relating to scheduled payments
        PaymentConfig: PaymentConfig
        /// options relating to fees
        FeeConfig: Fee.Config
        /// options relating to charges
        ChargeConfig: Charge.Config
        /// options relating to interest
        InterestConfig: Interest.Config
    }

    /// parameters for creating a payment schedule
    module Parameters =
        /// formats the parameters as an HTML table
        let toHtmlTable parameters =
            "<table>"
                + $"<tr><td>As-of</td><td>%A{parameters.AsOfDate}</td></tr>"
                + $"<tr><td>Start</td><td>%A{parameters.StartDate}</td></tr>"
                + $"<tr><td>Principal</td><td>{formatCent parameters.Principal}</td></tr>"
                + $"<tr><td>Schedule options</td><td>{ScheduleConfig.toHtmlTable parameters.ScheduleConfig}</td></tr>"
                + $"<tr><td>Payment options</td><td>{PaymentConfig.toHtmlTable parameters.PaymentConfig}</td></tr>"
                + $"<tr><td>Fee options</td><td>{Fee.Config.toHtmlTable parameters.FeeConfig}</td></tr>"
                + $"<tr><td>Charge options</td><td>{Charge.Config.toHtmlTable parameters.ChargeConfig}</td></tr>"
                + $"<tr><td>Interest options</td><td>{Interest.Config.toHtmlTable parameters.InterestConfig}</td></tr>"
            + "</table>"

     /// a scheduled payment item, with running calculations of interest and principal balance
    type SimpleItem = {
        /// the day expressed as an offset from the start date
        Day: int<OffsetDay>
        /// the scheduled payment
        ScheduledPayment: ScheduledPayment
        /// the simple interest accrued since the previous payment
        SimpleInterest: int64<Cent>
        /// the interest portion paid off by the payment
        InterestPortion: int64<Cent>
        /// the principal portion paid off by the payment
        PrincipalPortion: int64<Cent>
        /// the interest balance carried forward
        InterestBalance: int64<Cent>
        /// the principal balance carried forward
        PrincipalBalance: int64<Cent>
        /// the total simple interest accrued from the start date to the current date
        TotalSimpleInterest: int64<Cent>
        /// the total interest payable from the start date to the current date
        TotalInterest: int64<Cent>
        /// the total principal payable from the start date to the current date
        TotalPrincipal: int64<Cent>
    }
        
    /// a scheduled payment item, with running calculations of interest and principal balance
    module SimpleItem =
        /// a default value with no data
        let initial =
            { 
                Day = 0<OffsetDay>
                ScheduledPayment = ScheduledPayment.zero
                SimpleInterest = 0L<Cent>
                InterestPortion = 0L<Cent>
                PrincipalPortion = 0L<Cent>
                InterestBalance = 0L<Cent>
                PrincipalBalance = 0L<Cent>
                TotalSimpleInterest = 0L<Cent>
                TotalInterest = 0L<Cent>
                TotalPrincipal = 0L<Cent>
            }

    ///  a schedule of payments, with final statistics based on the payments being made on time and in full
    type SimpleSchedule = {
        /// the day, expressed as an offset from the start date, on which the schedule is inspected
        AsOfDay: int<OffsetDay>
        /// the items of the schedule
        Items: SimpleItem array
        /// the initial interest balance when using the add-on interest method
        InitialInterestBalance: int64<Cent>
        /// the final day of the schedule, expressed as an offset from the start date
        FinalPaymentDay: int<OffsetDay>
        /// the amount of all the payments except the final one
        LevelPayment: int64<Cent>
        /// the amount of the final payment
        FinalPayment: int64<Cent>
        /// the total of all payments
        PaymentTotal: int64<Cent>
        /// the total principal paid, which should equal the initial advance (principal)
        PrincipalTotal: int64<Cent>
        /// the total interest accrued
        InterestTotal: int64<Cent>
        /// the APR according to the calculation method specified in the schedule parameters and based on the schedule being settled as agreed
        Apr: Solution * Percent voption
        /// the cost of borrowing, expressed as a ratio of interest to principal
        CostToBorrowingRatio: Percent
    }

    ///  a schedule of payments, with final statistics based on the payments being made on time and in full
    module SimpleSchedule =
        /// renders the simple schedule as an HTML table within a markup file, which can both be previewed in VS Code and imported as XML into Excel
        let outputHtmlToFile title description sp schedule =
            let htmlSchedule = schedule.Items |> generateHtmlFromArray [||]
            let htmlParams = $"<h4>Parameters</h4>{Parameters.toHtmlTable sp}"
            let htmlDatestamp = sprintf "<p>Generated {0:yyyy-MM-dd 'at' HH:mm:ss}</p>", DateTime.Now
            let filename = $"out/{title}.md"
            $"{htmlSchedule}<br /><h3>{title}</h3><p>{description}</p><p>{htmlDatestamp}</p>{htmlParams}"
            |> outputToFile' filename false

    /// parameters for creating a payment schedule
    module Parameters =
        // calculate the maximum interest accruable over the entire schedule due to any interest cap
        let totalInterestCap sp =
            sp.InterestConfig.Cap.TotalAmount
            |> Interest.Cap.total sp.Principal
            |> Cent.fromDecimalCent sp.InterestConfig.InterestRounding

    /// convert an option to a value option
    let toValueOption = function Some x -> ValueSome x | None -> ValueNone

    /// generates a map of offset days and payments based on a start date and payment schedule
    let generatePaymentMap startDate paymentSchedule =
        match paymentSchedule with
        | CustomSchedule payments ->
            if Map.isEmpty payments then
                Map.empty
            else
                payments
        | FixedSchedules regularFixedSchedules ->
            regularFixedSchedules
            |> Array.map(fun rfs ->
                if rfs.PaymentCount = 0 then
                    [||]
                else
                    let unitPeriodConfigStartDate = Config.startDate rfs.UnitPeriodConfig
                    if startDate > unitPeriodConfigStartDate then
                        [||]
                    else
                        generatePaymentSchedule rfs.PaymentCount Duration.Unlimited Direction.Forward rfs.UnitPeriodConfig
                        |> Array.map (OffsetDay.fromDate startDate)
                        |> Array.map(fun d ->
                            let originalValue, rescheduledValue =
                                match rfs.ScheduleType with
                                | ScheduleType.Original -> ValueSome rfs.PaymentValue, ValueNone
                                | ScheduleType.Rescheduled rescheduleDay -> ValueNone, ValueSome { Value = rfs.PaymentValue; RescheduleDay = rescheduleDay }
                            d, ScheduledPayment.quick originalValue rescheduledValue
                        )
            )
            |> Array.concat
            |> Array.sortBy fst
            |> Array.groupBy fst
            |> Array.map(fun (d, spp) ->
                let original =
                    spp
                    |> Array.map (snd >> _.Original)
                    |> Array.tryFind _.IsSome
                    |> toValueOption
                    |> ValueOption.flatten
                let rescheduled =
                    spp
                    |> Array.map (snd >> _.Rescheduled)
                    |> Array.filter _.IsSome
                    |> Array.tryLast
                    |> toValueOption
                    |> ValueOption.flatten
                d, { ScheduledPayment.zero with Original = original; Rescheduled = rescheduled }
            )
            |> Map.ofArray
        | AutoGenerateSchedule rs ->
            if rs.PaymentCount = 0 then
                Map.empty
            else
                let unitPeriodConfigStartDate = Config.startDate rs.UnitPeriodConfig
                if startDate > unitPeriodConfigStartDate then
                    Map.empty
                else
                    generatePaymentSchedule rs.PaymentCount rs.MaxDuration Direction.Forward rs.UnitPeriodConfig
                    |> Array.map(fun d -> OffsetDay.fromDate startDate d, ScheduledPayment.quick (ValueSome 0L<Cent>) ValueNone)
                    |> Map.ofArray

    // calculate the approximate level-payment value
    let calculateLevelPayment paymentCount principal fees interest =
        if paymentCount = 0 then
            0m
        else
            (decimal principal + decimal fees + interest) / decimal paymentCount

    // calculates the interest accruing on a particular day based on the interest method, payment and previous balances, taking into account any daily and total interest caps
    let calculateInterest sp interestMethod payment previousItem day =
        match interestMethod with
        | Interest.Method.Simple ->
            let dailyRates = Interest.dailyRates sp.StartDate false sp.InterestConfig.StandardRate sp.InterestConfig.PromotionalRates previousItem.Day day
            let simpleInterest = Interest.calculate previousItem.PrincipalBalance sp.InterestConfig.Cap.DailyAmount sp.InterestConfig.InterestRounding dailyRates |> decimal |> Cent.round sp.InterestConfig.InterestRounding
            let totalInterestCap = Parameters.totalInterestCap sp
            if previousItem.TotalSimpleInterest + simpleInterest >= totalInterestCap then totalInterestCap - previousItem.TotalInterest else simpleInterest
        | Interest.Method.AddOn ->
            if payment <= previousItem.InterestBalance then
                payment
            else
                previousItem.InterestBalance

    // generates a schedule item for a particular day by calculating the interest accruing and apportioning the scheduled payment to interest then principal
    let generateItem sp interestMethod scheduledPayment previousItem day =
        let scheduledPaymentTotal = ScheduledPayment.total scheduledPayment
        let simpleInterest = calculateInterest sp Interest.Method.Simple scheduledPaymentTotal previousItem day
        let interestPortion = calculateInterest sp interestMethod scheduledPaymentTotal previousItem day
        let principalPortion = scheduledPaymentTotal - interestPortion
        {
            Day = day
            ScheduledPayment = scheduledPayment
            SimpleInterest = simpleInterest
            InterestPortion = interestPortion
            PrincipalPortion = principalPortion
            InterestBalance = match interestMethod with Interest.Method.AddOn -> previousItem.InterestBalance - interestPortion | _ -> 0L<Cent>
            PrincipalBalance = previousItem.PrincipalBalance - principalPortion
            TotalSimpleInterest = previousItem.TotalSimpleInterest + simpleInterest
            TotalInterest = previousItem.TotalInterest + interestPortion
            TotalPrincipal = previousItem.TotalPrincipal + principalPortion
        }

    // for the add-on interest method: take the final interest total from the schedule and use it as the initial interest balance and calculate a new schedule,
    // repeating until the two figures equalise, which yields the maximum interest that can be accrued with this interest method
    let maximiseInterest sp paymentDays firstItem paymentCount feesTotal (paymentMap: Map<int<OffsetDay>, ScheduledPayment>) (iteration: int voption, initialInterestBalance) =
        if iteration.IsNone then
            None
        elif Array.isEmpty paymentDays && initialInterestBalance = 0m && firstItem.Day = 0<OffsetDay> then
            None
        else
            let regularScheduledPayment = initialInterestBalance |> calculateLevelPayment paymentCount sp.Principal feesTotal |> ( * ) 1m<Cent> |> Cent.fromDecimalCent sp.PaymentConfig.PaymentRounding
            let newSchedule =
                paymentDays
                |> Array.scan (fun state pd ->
                    let scheduledPayment =
                        match sp.ScheduleConfig with
                        | AutoGenerateSchedule _ -> ScheduledPayment.quick (ValueSome regularScheduledPayment) ValueNone
                        | FixedSchedules _
                        | CustomSchedule _ -> paymentMap[pd]
                    generateItem sp Interest.Method.AddOn scheduledPayment state pd
                ) { firstItem with InterestBalance = int64 initialInterestBalance * 1L<Cent> }
            let finalInterestTotal =
                newSchedule
                |> Array.last
                |> _.TotalSimpleInterest
                |> max 0L<Cent> // interest must not go negative
                |> min (Parameters.totalInterestCap sp)
                |> decimal
            let diff = initialInterestBalance - finalInterestTotal |> Rounding.roundTo sp.InterestConfig.InterestRounding 0
            if iteration.Value = 100 || diff <= 0m && diff > -(decimal paymentCount) then
                Some (newSchedule, (ValueNone, finalInterestTotal))
            else
                Some (newSchedule, (iteration |> ValueOption.map ((+) 1), finalInterestTotal))

    // calculate the initial total interest accruing over the entire schedule
    // for the add-on interest method: this is only an initial value that will need to be iterated against the schedule to determine the actual value
    // for other interest methods: the initial interest is zero as interest is accrued later
    let totalAddOnInterest sp finalPaymentDay =
        let dailyInterestRate = sp.InterestConfig.StandardRate |> Interest.Rate.daily |> Percent.toDecimal
        match sp.InterestConfig.Method with
        | Interest.Method.AddOn ->
            Cent.toDecimalCent sp.Principal * dailyInterestRate * decimal finalPaymentDay
            |> Cent.fromDecimalCent sp.InterestConfig.InterestRounding
            |> Cent.min (Parameters.totalInterestCap sp)
        | _ -> 0L<Cent>

    // generates a payment value based on an approximation, creates a schedule based on that payment value and returns the principal balance at the end of the schedule,
    // the intention being to use this generator in an iteration by varying the payment value until the final principal balance is zero
    let generatePaymentValue sp paymentDays firstItem roughPayment =
        let scheduledPayment =
            roughPayment
            |> Cent.round sp.PaymentConfig.PaymentRounding
            |> fun rp -> ScheduledPayment.quick (ValueSome rp) ValueNone
        let schedule =
            paymentDays
            |> Array.fold (generateItem sp sp.InterestConfig.Method scheduledPayment) firstItem
        let principalBalance = decimal schedule.PrincipalBalance
        principalBalance, ScheduledPayment.total schedule.ScheduledPayment |> Cent.toDecimal

    /// calculates the number of days between two offset days on which interest is chargeable
    let calculate sp toleranceOption =
        // create a map of scheduled payments for a given schedule configuration, using the payment day as the key (only one scheduled payment per day)
        let paymentMap = generatePaymentMap sp.StartDate sp.ScheduleConfig
        // get the payment days for use in further calculations
        let paymentDays = paymentMap |> Map.keys |> Seq.toArray
        // take the last payment day for use in further calculations
        let finalPaymentDay = paymentDays |> Array.tryLast |> Option.defaultValue 0<OffsetDay>
        // get the payment count for use in further calculations
        let paymentCount = paymentDays |> Array.length
        // calculate the total fee value for the entire schedule
        let feesTotal = Fee.grandTotal sp.FeeConfig sp.Principal ValueNone
        // get the initial interest balance
        let initialInterestBalance = totalAddOnInterest sp finalPaymentDay
        // create the initial item for the schedule based on the initial interest and principal
        // note: for simplicity, principal includes fees
        let initialItem = { SimpleItem.initial with InterestBalance = initialInterestBalance; PrincipalBalance = sp.Principal + feesTotal }
        // get the appropriate tolerance steps for determining payment value
        // note: tolerance steps allow for gradual relaxation of the tolerance if no solution is found for the original tolerance
        let toleranceSteps = ToleranceSteps.forPaymentValue paymentCount
<<<<<<< HEAD
        // calculates the interest accruing on a particular day based on the interest method, payment and previous balances, taking into account any daily and total interest caps
        let calculateInterest interestMethod payment previousItem day =
            match interestMethod with
            | Interest.Method.Simple ->
                let dailyRates = Interest.dailyRates sp.StartDate false sp.InterestConfig.StandardRate sp.InterestConfig.PromotionalRates previousItem.Day day
                let simpleInterest = Interest.calculate previousItem.PrincipalBalance sp.InterestConfig.Cap.DailyAmount sp.InterestConfig.InterestRounding dailyRates |> decimal |> Cent.round sp.InterestConfig.InterestRounding
                if previousItem.TotalSimpleInterest + simpleInterest >= totalInterestCap then totalInterestCap - previousItem.TotalInterest else simpleInterest
            | Interest.Method.AddOn ->
                if payment <= previousItem.InterestBalance then
                    payment
                else
                    previousItem.InterestBalance
        // generates a schedule item for a particular day by calculating the interest accruing and apportioning the scheduled payment to interest then principal
        let generateItem interestMethod (scheduledPayment: ScheduledPayment) previousItem day =
            let scheduledPaymentTotal = ScheduledPayment.total scheduledPayment
            let simpleInterest = calculateInterest Interest.Method.Simple scheduledPaymentTotal previousItem day
            let interestPortion = calculateInterest interestMethod scheduledPaymentTotal previousItem day
            let principalPortion = scheduledPaymentTotal - interestPortion
            {
                Day = day
                ScheduledPayment = scheduledPayment
                SimpleInterest = simpleInterest
                InterestPortion = interestPortion
                PrincipalPortion = principalPortion
                InterestBalance = match interestMethod with Interest.Method.AddOn -> previousItem.InterestBalance - interestPortion | _ -> 0L<Cent>
                PrincipalBalance = previousItem.PrincipalBalance - principalPortion
                TotalSimpleInterest = previousItem.TotalSimpleInterest + simpleInterest
                TotalInterest = previousItem.TotalInterest + interestPortion
                TotalPrincipal = previousItem.TotalPrincipal + principalPortion
            }
        // generates a payment value based on an approximation, creates a schedule based on that payment value and returns the principal balance at the end of the schedule,
        // the intention being to use this generator in an iteration by varying the payment value until the final principal balance is zero
        let generatePaymentValue firstItem interestMethod roughPayment =
            let scheduledPayment =
                roughPayment
                |> Cent.round sp.PaymentConfig.PaymentRounding
                |> fun rp -> ScheduledPayment.quick (ValueSome rp) ValueNone
            schedule <-
                paymentDays
                |> Array.scan (generateItem interestMethod scheduledPayment) firstItem
            let principalBalance = schedule |> Array.last |> _.PrincipalBalance |> decimal
            principalBalance
        // for the add-on interest method: take the final interest total from the schedule and use it as the initial interest balance and calculate a new schedule,
        // repeating until the two figures equalise, which yields the maximum interest that can be accrued with this interest method
        let maximiseInterest firstItem (iteration, initialInterestBalance) =
            if Array.isEmpty paymentDays && initialInterestBalance = 0m && firstItem.Day = 0<OffsetDay> then
                None
            else
                let regularScheduledPayment = initialInterestBalance |> calculateLevelPayment |> ( * ) 1m<Cent> |> Cent.fromDecimalCent sp.PaymentConfig.PaymentRounding
                schedule <-
                    paymentDays
                    |> Array.scan (fun state pd ->
                        let scheduledPayment =
                            match sp.ScheduleConfig with
                            | AutoGenerateSchedule _ -> ScheduledPayment.quick (ValueSome regularScheduledPayment) ValueNone
                            | FixedSchedules _
                            | CustomSchedule _ -> paymentMap[pd]
                        generateItem Interest.Method.AddOn scheduledPayment state pd
                    ) { firstItem with InterestBalance = int64 initialInterestBalance * 1L<Cent> }
                let finalInterestTotal =
                    schedule
                    |> Array.last
                    |> _.TotalSimpleInterest
                    |> max 0L<Cent> // interest must not go negative
                    |> min totalInterestCap
                    |> decimal
                let diff = initialInterestBalance - finalInterestTotal |> Rounding.roundTo sp.InterestConfig.InterestRounding 0
                if iteration = 100 || diff <= 0m && diff > -(decimal paymentCount) then
                    None
                else
                    Some (initialInterestBalance, (iteration + 1, finalInterestTotal))
=======
        // generate a schedule based on a map of scheduled payments
        let generateItems (payments: Map<int<OffsetDay>, ScheduledPayment>) =
            paymentDays
            |> Array.scan(fun state pd -> generateItem sp sp.InterestConfig.Method payments[pd] state pd) initialItem
>>>>>>> a445ba59
        // generates a schedule based on the schedule configuration
        let schedule =
            match sp.ScheduleConfig with
            | AutoGenerateSchedule _ ->
                // determines the payment value and generates the schedule iteratively based on that
                let solution = Array.solveBisection (generatePaymentValue sp paymentDays initialItem) 100u (initialInterestBalance |> decimal |> calculateLevelPayment paymentCount sp.Principal feesTotal) toleranceOption toleranceSteps
                match solution with
                    | Solution.Found (paymentValue, _, _) ->
                        let paymentMap' = paymentMap |> Map.map(fun _ sp -> { sp with Original = sp.Original |> ValueOption.map(fun o -> { o with Value = paymentValue |> Cent.fromDecimal }) })
                        generateItems paymentMap'
                    | _ ->
                        [||]
            | FixedSchedules _
            | CustomSchedule _ ->
                // the days and payment values are known so the schedule can be generated directly
                generateItems paymentMap
        // fail if the schedule is empty
        if Array.isEmpty schedule then
            failwith "Unable to calculate simple schedule"
        else
        // for the add-on interest method, now the schedule days and payment values are known, iterate through the schedule until the final principal balance is zero
        // note: this step is required because the initial interest balance is non-zero, meaning that any payments are apportioned to interest first, meaning that
        // the principal balance is paid off more slowly than it would otherwise be; this, in turn, generates higher interest, which leads to a higher initial interest
        // balance, so the process must be repeated until the total interest and the initial interest are equalised
        let schedule' =
            match sp.InterestConfig.Method with
            | Interest.Method.AddOn ->
                let finalInterestTotal = schedule |> Array.last |> _.TotalSimpleInterest |> decimal
                (ValueSome 0, finalInterestTotal)
                |> Array.unfold (maximiseInterest sp paymentDays initialItem paymentCount feesTotal paymentMap)
                |> Array.last
            | _ ->
                schedule
        // handle any principal balance overpayment (due to rounding) on the final payment of a schedule
        let items =
            schedule'
            |> Array.map(fun si ->
                if si.Day = finalPaymentDay && sp.ScheduleConfig.IsAutoGenerateSchedule then
                    let adjustedPayment =
                        si.ScheduledPayment
                        |> fun p ->
                            { si.ScheduledPayment with
                                Original = if p.Rescheduled.IsNone then p.Original |> ValueOption.map(fun o -> { o with Value = o.Value + si.PrincipalBalance }) else p.Original
                                Rescheduled = if p.Rescheduled.IsSome then p.Rescheduled |> ValueOption.map(fun r -> { r with Value = r.Value + si.PrincipalBalance }) else p.Rescheduled
                            }
                    let adjustedPrincipal = si.PrincipalPortion + si.PrincipalBalance
                    let adjustedTotalPrincipal = si.TotalPrincipal + si.PrincipalBalance
                    { si with
                        ScheduledPayment = adjustedPayment
                        PrincipalPortion = adjustedPrincipal
                        PrincipalBalance = 0L<Cent>
                        TotalPrincipal = adjustedTotalPrincipal
                    }
                else
                    si
            )
        // calculate the total principal paid over the schedule
        let principalTotal = items |> Array.sumBy _.PrincipalPortion
        // calculate the total interest accrued over the schedule
        let interestTotal = items |> Array.sumBy _.InterestPortion
        // calculate the APR (using the appropriate calculation method) based on the finalised schedule
        let aprSolution =
            items
            |> Array.filter (_.ScheduledPayment >> ScheduledPayment.isSome)
            |> Array.map(fun si -> { Apr.TransferType = Apr.Payment; Apr.TransferDate = sp.StartDate.AddDays(int si.Day); Apr.Value = ScheduledPayment.total si.ScheduledPayment })
            |> Apr.calculate sp.InterestConfig.AprMethod sp.Principal sp.StartDate
        // take the scheduled payments for use in further calculations
        let scheduledPayments = items |> Array.map _.ScheduledPayment |> Array.filter ScheduledPayment.isSome
        // determine the final payment value, which is often different from the level payment value
        let finalPayment = scheduledPayments |> Array.tryLast |> Option.map ScheduledPayment.total |> Option.defaultValue 0L<Cent>
        // return the schedule (as `Items`) plus associated information and statistics
        {
            AsOfDay = (sp.AsOfDate - sp.StartDate).Days * 1<OffsetDay>
            Items = items
            InitialInterestBalance =
                match sp.InterestConfig.Method with
                | Interest.Method.AddOn ->
                    interestTotal
                | _ ->
                    0L<Cent>
            FinalPaymentDay = finalPaymentDay
            LevelPayment =
                scheduledPayments
                |> Array.countBy ScheduledPayment.total
                |> fun a -> (if Seq.isEmpty a then None else a |> Seq.maxBy snd |> fst |> Some)
                |> Option.defaultValue finalPayment
            FinalPayment = finalPayment
            PaymentTotal =
                scheduledPayments
                |> Array.sumBy ScheduledPayment.total
            PrincipalTotal = principalTotal
            InterestTotal = interestTotal
            Apr = aprSolution, Apr.toPercent sp.InterestConfig.AprMethod aprSolution
            CostToBorrowingRatio =
                if principalTotal = 0L<Cent> then
                    Percent 0m
                else
                    decimal (feesTotal + interestTotal) / decimal principalTotal |> Percent.fromDecimal |> Percent.round 2
        }

    /// merges scheduled payments, determining the currently valid original and rescheduled payments, and preserving a record of any previous payments that have been superseded
    let mergeScheduledPayments (scheduledPayments: (int<OffsetDay> * ScheduledPayment) array) =
        // get a sorted array of all days on which payments are rescheduled
        let rescheduleDays =
            scheduledPayments
            |> Array.map snd
            |> Array.choose(fun sp -> if sp.Rescheduled.IsSome then Some sp.Rescheduled.Value.RescheduleDay else None)
            |> Array.distinct
            |> Array.sort
        // keep a note of whether a payment has been rescheduled prior to the current day, so that original payments on or after this day are nullified
        let mutable previousRescheduleDay = ValueNone
        // return the list of scheduled payments with the original and rescheduled payments merged
        scheduledPayments
        //group and sort by day
        |> Array.groupBy fst
        |> Array.sortBy fst
        |> Array.choose(fun (offsetDay, map) ->
            // inspect the scheduled payment
            let sp = map |> Array.map snd
            // get any original payment due on the day
            let original = sp |> Array.tryFind _.Original.IsSome |> toValueOption
            // get any rescheduled payments due on the day, ordering them so that the most recently rescheduled payments come first
            let rescheduled = sp |> Array.filter _.Rescheduled.IsSome |> Array.sortByDescending _.Rescheduled.Value.RescheduleDay |> Array.toList
            // split any rescheduled payments into latest and previous
            let latestRescheduling, previousReschedulings =
                match rescheduled with
                | r :: [] -> ValueSome r, []
                | r :: pr -> ValueSome r, pr
                | _ -> ValueNone, []
            // update the previous reschedule day, if any
            previousRescheduleDay <- rescheduleDays |> Array.tryFind(fun d -> offsetDay >= d) |> toValueOption |> ValueOption.orElse previousRescheduleDay
            // create the modified scheduled payment
            match original, latestRescheduling with
            // if there are any rescheduled payments, add the latest as well as the list of previously rescheduled payments on the day (also include the original if any on the day)
            | _, ValueSome r ->
                Some (offsetDay, {
                    Original = original |> ValueOption.bind _.Original
                    Rescheduled = r.Rescheduled
                    PreviousRescheduled = previousReschedulings |> List.rev |> List.map _.Rescheduled.Value |> List.toArray
                    Adjustment = r.Adjustment
                    Metadata = r.Metadata
                })
            // if there is no rescheduled payment on the day, but just an original payment, include the original payment as-is
            // note: if the original payment day is preceded by any rescheduling, then assume that this cancels the original payment, so enter this as a zero-valued rescheduled payment on the day
            | ValueSome o, ValueNone ->
                Some (offsetDay, {
                    Original = o.Original
                    Rescheduled =
                        previousRescheduleDay
                        |> ValueOption.bind(fun prd ->
                            if offsetDay >= prd then
                                //overwrite original scheduled payments from start of rescheduled payments
                                ValueSome { Value = 0L<Cent>; RescheduleDay = prd }
                            else
                                ValueNone
                        )
                    PreviousRescheduled = [||]
                    Adjustment = o.Adjustment
                    Metadata = o.Metadata
                })
            // if there are no original or rescheduled payments, ignore
            | ValueNone, ValueNone ->
                None
        )
        // convert the result to a map
        |> Map.ofArray

    /// a breakdown of how an actual payment is apportioned to principal, fees, interest and charges
    type Apportionment = {
        PrincipalPortion: int64<Cent>
        FeesPortion: int64<Cent>
        InterestPortion: int64<Cent>
        ChargesPortion: int64<Cent>
    }

    /// a breakdown of how an actual payment is apportioned to principal, fees, interest and charges
    module Apportionment =
        /// add principal, fees, interest and charges to an existing apportionment
        let Add principal fees interest charges apportionment =
            { apportionment with 
                PrincipalPortion = apportionment.PrincipalPortion + principal
                FeesPortion = apportionment.FeesPortion + fees
                InterestPortion = apportionment.InterestPortion + interest
                ChargesPortion = apportionment.ChargesPortion + charges
            }

        /// a default value for an apportionment, with all portions set to zero
        let Zero = {
            PrincipalPortion = 0L<Cent>
            FeesPortion = 0L<Cent>
            InterestPortion = 0L<Cent>
            ChargesPortion = 0L<Cent>
        }

        /// the total value of all the portions of an apportionment
        let Total apportionment =
            apportionment.PrincipalPortion + apportionment.FeesPortion + apportionment.InterestPortion + apportionment.ChargesPortion 

    /// a generated payment, where applicable
    [<Struct; StructuredFormatDisplay("{Html}")>]
    type GeneratedPayment =
        /// no generated payment is required
        | NoGeneratedPayment
        /// the payment value will be generated later
        | ToBeGenerated
        /// the generated payment value
        | GeneratedValue of int64<Cent>
        /// HTML formatting to display the generated payment in a readable format
        member x.Html =
            match x with
            | NoGeneratedPayment
            | ToBeGenerated ->
                "n/a"
            | GeneratedValue gv ->
                formatCent gv

    /// a generated payment, where applicable
    module GeneratedPayment =
        /// the total value of the generated payment
        let Total = function
            | GeneratedValue gv -> gv
            | _ -> 0L<Cent>

    /// the intended day on which to quote a settlement
    [<RequireQualifiedAccess; Struct>]
    type SettlementDay =
        /// quote a settlement figure on the specified day
        | SettlementOn of SettlementDay: int<OffsetDay>
        /// quote a settlement figure on the as-of day
        | SettlementOnAsOfDay<|MERGE_RESOLUTION|>--- conflicted
+++ resolved
@@ -711,84 +711,10 @@
         // get the appropriate tolerance steps for determining payment value
         // note: tolerance steps allow for gradual relaxation of the tolerance if no solution is found for the original tolerance
         let toleranceSteps = ToleranceSteps.forPaymentValue paymentCount
-<<<<<<< HEAD
-        // calculates the interest accruing on a particular day based on the interest method, payment and previous balances, taking into account any daily and total interest caps
-        let calculateInterest interestMethod payment previousItem day =
-            match interestMethod with
-            | Interest.Method.Simple ->
-                let dailyRates = Interest.dailyRates sp.StartDate false sp.InterestConfig.StandardRate sp.InterestConfig.PromotionalRates previousItem.Day day
-                let simpleInterest = Interest.calculate previousItem.PrincipalBalance sp.InterestConfig.Cap.DailyAmount sp.InterestConfig.InterestRounding dailyRates |> decimal |> Cent.round sp.InterestConfig.InterestRounding
-                if previousItem.TotalSimpleInterest + simpleInterest >= totalInterestCap then totalInterestCap - previousItem.TotalInterest else simpleInterest
-            | Interest.Method.AddOn ->
-                if payment <= previousItem.InterestBalance then
-                    payment
-                else
-                    previousItem.InterestBalance
-        // generates a schedule item for a particular day by calculating the interest accruing and apportioning the scheduled payment to interest then principal
-        let generateItem interestMethod (scheduledPayment: ScheduledPayment) previousItem day =
-            let scheduledPaymentTotal = ScheduledPayment.total scheduledPayment
-            let simpleInterest = calculateInterest Interest.Method.Simple scheduledPaymentTotal previousItem day
-            let interestPortion = calculateInterest interestMethod scheduledPaymentTotal previousItem day
-            let principalPortion = scheduledPaymentTotal - interestPortion
-            {
-                Day = day
-                ScheduledPayment = scheduledPayment
-                SimpleInterest = simpleInterest
-                InterestPortion = interestPortion
-                PrincipalPortion = principalPortion
-                InterestBalance = match interestMethod with Interest.Method.AddOn -> previousItem.InterestBalance - interestPortion | _ -> 0L<Cent>
-                PrincipalBalance = previousItem.PrincipalBalance - principalPortion
-                TotalSimpleInterest = previousItem.TotalSimpleInterest + simpleInterest
-                TotalInterest = previousItem.TotalInterest + interestPortion
-                TotalPrincipal = previousItem.TotalPrincipal + principalPortion
-            }
-        // generates a payment value based on an approximation, creates a schedule based on that payment value and returns the principal balance at the end of the schedule,
-        // the intention being to use this generator in an iteration by varying the payment value until the final principal balance is zero
-        let generatePaymentValue firstItem interestMethod roughPayment =
-            let scheduledPayment =
-                roughPayment
-                |> Cent.round sp.PaymentConfig.PaymentRounding
-                |> fun rp -> ScheduledPayment.quick (ValueSome rp) ValueNone
-            schedule <-
-                paymentDays
-                |> Array.scan (generateItem interestMethod scheduledPayment) firstItem
-            let principalBalance = schedule |> Array.last |> _.PrincipalBalance |> decimal
-            principalBalance
-        // for the add-on interest method: take the final interest total from the schedule and use it as the initial interest balance and calculate a new schedule,
-        // repeating until the two figures equalise, which yields the maximum interest that can be accrued with this interest method
-        let maximiseInterest firstItem (iteration, initialInterestBalance) =
-            if Array.isEmpty paymentDays && initialInterestBalance = 0m && firstItem.Day = 0<OffsetDay> then
-                None
-            else
-                let regularScheduledPayment = initialInterestBalance |> calculateLevelPayment |> ( * ) 1m<Cent> |> Cent.fromDecimalCent sp.PaymentConfig.PaymentRounding
-                schedule <-
-                    paymentDays
-                    |> Array.scan (fun state pd ->
-                        let scheduledPayment =
-                            match sp.ScheduleConfig with
-                            | AutoGenerateSchedule _ -> ScheduledPayment.quick (ValueSome regularScheduledPayment) ValueNone
-                            | FixedSchedules _
-                            | CustomSchedule _ -> paymentMap[pd]
-                        generateItem Interest.Method.AddOn scheduledPayment state pd
-                    ) { firstItem with InterestBalance = int64 initialInterestBalance * 1L<Cent> }
-                let finalInterestTotal =
-                    schedule
-                    |> Array.last
-                    |> _.TotalSimpleInterest
-                    |> max 0L<Cent> // interest must not go negative
-                    |> min totalInterestCap
-                    |> decimal
-                let diff = initialInterestBalance - finalInterestTotal |> Rounding.roundTo sp.InterestConfig.InterestRounding 0
-                if iteration = 100 || diff <= 0m && diff > -(decimal paymentCount) then
-                    None
-                else
-                    Some (initialInterestBalance, (iteration + 1, finalInterestTotal))
-=======
         // generate a schedule based on a map of scheduled payments
         let generateItems (payments: Map<int<OffsetDay>, ScheduledPayment>) =
             paymentDays
             |> Array.scan(fun state pd -> generateItem sp sp.InterestConfig.Method payments[pd] state pd) initialItem
->>>>>>> a445ba59
         // generates a schedule based on the schedule configuration
         let schedule =
             match sp.ScheduleConfig with
