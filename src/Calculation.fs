namespace FSharp.Finance.Personal

open System

/// convenience functions and options to help with calculations
module Calculation =

    open DateDay

    /// holds the result of a division, separated into quotient and remainder
    [<Struct>]
    type DivisionResult = {
        /// the whole number resulting from a division
        Quotient: int
        /// the fractional number remaining after subtracting the quotient from the result
        Remainder: decimal
    }

    /// computes the quotient and remainder of two decimal values
    let divRem (left: decimal) (right: decimal) = 
        left % right
        |> fun r -> { Quotient = int(left - r); Remainder = r }

    /// rounds to the nearest number, and when a number is halfway between two others, it's rounded toward the nearest number that's towards 0L<Cent>
    let roundMidpointTowardsZero m =
        divRem m 1m
        |> fun dr -> if dr.Remainder <= 0.5m then dr.Quotient else dr.Quotient + 1

    /// raises a decimal to an int power
    let internal powi (power: int) (base': decimal) =
        decimal (Math.Pow(double base', double power))

    /// raises a decimal to a decimal power
    let internal powm (power: decimal) (base': decimal) =
        Math.Pow(double base', double power)

    /// the type of rounding, specifying midpoint-rounding where necessary
    [<Struct; StructuredFormatDisplay("{Html}")>]
    type Rounding =
        /// do not round at all
        | NoRounding
        /// round up to the specified precision (= ceiling)
        | RoundUp
        /// round down to the specified precision (= floor)
        | RoundDown
        /// round up or down to the specified precision based on the given midpoint rounding rules
        | RoundWith of MidpointRounding
        /// HTML formatting to display the rounding in a readable format
        member r.Html =
            match r with
            | NoRounding -> "not rounded"
            | RoundUp -> "rounded up"
            | RoundDown -> "rounded down"
            | RoundWith mpr -> $"round using {mpr}"

    /// the type of rounding, specifying midpoint-rounding where necessary
    module Rounding =
        /// derive a rounded value from a decimal according to the specified rounding method
        let round rounding (m: decimal) =
            match rounding with
            | NoRounding ->
                m
            | RoundDown ->
                floor m
            | RoundUp ->
                ceil m
            | RoundWith mpr ->
                Math.Round(m, 0, mpr)

        /// round a value to n decimal places
        let roundTo rounding (places: int) (m: decimal) =
            match rounding with
            | NoRounding ->
                m
            | RoundDown ->
                10m
                |> powi places
                |> fun f ->
                    if f = 0m then 0m else m * f
                    |> floor
                    |> fun m -> m / f
            | RoundUp ->
                10m
                |> powi places
                |> fun f ->
                    if f = 0m then 0m else m * f
                    |> ceil
                    |> fun m -> m / f
            | RoundWith mpr ->
                Math.Round(m, places, mpr)

    /// a holiday, i.e. a period when no interest and/or charges are accrued
    [<RequireQualifiedAccess; Struct; StructuredFormatDisplay("{Html}")>]
    type DateRange = {
        /// the first date of the holiday period
        Start: Date
        /// the last date of the holiday period
        End: Date
    }
    with
        /// HTML formatting to display the date range in a readable format
        member dr.Html =
            $"{dr.Start} to {dr.End}"

    /// determines whether a pending payment has timed out
    let isTimedOut paymentTimeout (asOfDay: int<OffsetDay>) (paymentDay: int<OffsetDay>) =
        (int asOfDay - int paymentDay) * 1<DurationDay> > paymentTimeout

    /// a fraction
    [<RequireQualifiedAccess; Struct>]
    type Fraction =
        /// no fraction
        | Zero
        /// a simple fraction expressed as a numerator and denominator
        | Simple of Numerator: int * Denominator: int

    /// a fraction expressed as a numerator and denominator
    module Fraction =
        let toDecimal = function
            | Fraction.Zero ->
                0m
            | Fraction.Simple (numerator, denominator) ->
                if denominator = 0 then 0m else decimal numerator / decimal denominator

    /// the base unit of a currency (cent, penny, øre etc.)
    [<Measure>]
    type Cent

    /// utility functions for base currency unit values
    [<RequireQualifiedAccess>]
    module Cent =
        /// max of two cent values
        let max (c1: int64<Cent>) (c2: int64<Cent>) =
            max (int64 c1) (int64 c2) * 1L<Cent>
        /// min of two cent values
        let min (c1: int64<Cent>) (c2: int64<Cent>) =
            min (int64 c1) (int64 c2) * 1L<Cent>
        /// derive a rounded cent value from a decimal according to the specified rounding method
        let round rounding (m: decimal) =
            m
            |> Rounding.round rounding
            |> int64
            |> ( * ) 1L<Cent>
        /// round a decimal cent value to the specified number of places
        let roundTo rounding decimalPlaces (m: decimal<Cent>) =
            m
            |> decimal
            |> Rounding.roundTo rounding decimalPlaces
            |> ( * ) 1m<Cent>
        /// lower to the base currency unit, e.g. $12.34 -> 1234¢
        let fromDecimal (m: decimal) =
            round (RoundWith MidpointRounding.AwayFromZero) (m * 100m)
        /// raise to the standard currency unit, e.g. 1234¢ -> $12.34
        let toDecimal (c: int64<Cent>) =
            decimal c / 100m
        /// convert a decimal cent value to an integer cent value, rounding as appropriate, e.g. 1234.5678¢ -> 1234¢ or 1235¢
        let fromDecimalCent rounding (c: decimal<Cent>) =
            c |> decimal |> round rounding
        /// convert an integer cent value to a decimal cent value, e.g. for precise interest calculation, 1234¢ -> 1234.0000¢
        let toDecimalCent (c: int64<Cent>) =
            decimal c * 1m<Cent>

    /// a percentage, e.g. 42%, as opposed to its decimal representation 0.42m
    [<Struct; StructuredFormatDisplay("{Html}")>]
    type Percent =
        | Percent of decimal
        /// HTML formatting to display the percentage in a readable format
        member p.Html =
            let (Percent value) = p
            let format = if value < 1e-03m then "F10" else "G10"
            $"{value.ToString format} %%"

    /// utility functions for percent values
    [<RequireQualifiedAccess>]
    module Percent =
        /// create a percent value from a decimal, e.g. 0.5 -> 50%
        let fromDecimal (m: decimal) =
            m * 100m |> Percent
        /// round a percent value to two decimal places
        let round (places: int) (Percent p) =
            Rounding.roundTo (RoundWith MidpointRounding.AwayFromZero) places p
            |> Percent
        /// convert a percent value to a decimal, e.g. 50% -> 0.5
        let toDecimal (Percent p) =
            p / 100m

    /// the type of restriction placed on a possible value
    [<RequireQualifiedAccess; Struct; StructuredFormatDisplay("{Html}")>]
    type Restriction =
        /// does not constrain values at all
        | NoLimit
        /// prevent values below a certain limit
        | LowerLimit of LowerLimit:int64<Cent>
        /// prevent values above a certain limit
        | UpperLimit of UpperLimit:int64<Cent>
        /// constrain values to within a range
        | WithinRange of MinValue:int64<Cent> * MaxValue:int64<Cent>
        /// HTML formatting to display the restriction in a readable format
        member r.Html =
            match r with
            | NoLimit -> "no fixed limit"
            | LowerLimit lower -> $"no lower than {Cent.toDecimal lower:N2}"
            | UpperLimit upper -> $"no higher than {Cent.toDecimal upper:N2}"
            | WithinRange (lower, upper) -> $"between {Cent.toDecimal lower:N2} and {Cent.toDecimal upper:N2}"

    /// the type of restriction placed on a possible value
    module Restriction =
        /// calculate a permitted value based on a restriction
        let calculate restriction value =
            match restriction with
            | Restriction.NoLimit ->
                value
            | Restriction.LowerLimit a ->
                value |> max (decimal a)
            | Restriction.UpperLimit a ->
                value |> min (decimal a)
            | Restriction.WithinRange (lower, upper) ->
                value |> min (decimal upper) |> max (decimal lower)

    /// an amount specified either as a simple amount or as a percentage of another amount, optionally restricted to lower and/or upper limits
    [<RequireQualifiedAccess; Struct; StructuredFormatDisplay("{Html}")>]
    type Amount =
        /// a percentage of the principal, optionally restricted
        | Percentage of Percentage:Percent * Restriction:Restriction * Rounding:Rounding
        /// a fixed fee
        | Simple of Simple:int64<Cent>
        /// HTML formatting to display the amount in a readable format
        member a.Html =
            match a with
            | Percentage (Percent percent, restriction, rounding) ->
                $"{percent} %%, {restriction}, {rounding}"
            | Simple simple ->
                $"{Cent.toDecimal simple:N2}"

    /// an amount specified either as a simple amount or as a percentage of another amount, optionally restricted to lower and/or upper limits
    module Amount =
        /// calculates the total amount based on any restrictions
        let total (baseValue: int64<Cent>) amount =
            match amount with
            | Amount.Percentage (percent, restriction, rounding) ->
                decimal baseValue * Percent.toDecimal percent
                |> Restriction.calculate restriction
                |> Rounding.round rounding
            | Amount.Simple simple ->
                decimal simple
            |> ( * ) 1m<Cent>

    /// the result obtained from the array solver
    [<RequireQualifiedAccess; Struct>]
    type Solution =
        /// a solution could not be found due to an issue with the initial parameters
        | Impossible
        /// a solution could not be found within the iteration limit, but it returns the result of the last iteration and stats on how it was reached
        | IterationLimitReached of PartialSolution:decimal * IterationLimit:int * MaxTolerance:decimal
        /// a solution was found, returning the solution, the number of iterations required and the final tolerance used
        | Found of Found:decimal * Iteration:int * Tolerance:decimal

    /// lower and upper bounds, as well as a step value, for tolerance when using the solver
    [<RequireQualifiedAccess; Struct>]
    type ToleranceSteps = {
        /// the initial tolerance value
        Min: decimal
        /// the step by which to change the tolerance value
        Step: decimal
        /// the final tolerance value
        Max: decimal
    }
    
    /// lower and upper bounds, as well as a step value, for tolerance when using the solver
    module ToleranceSteps =
        /// no tolerance steps
        let zero =
            { ToleranceSteps.Min = 0m; ToleranceSteps.Step = 0m; ToleranceSteps.Max = 0m }
        /// tolerance steps for solving for APR
        let  forApr =
            { ToleranceSteps.Min = 1e-6m; ToleranceSteps.Step = 1e-6m; ToleranceSteps.Max = 1e-3m }
        /// tolerance steps for solving for payment value
        let  forPaymentValue paymentCount =
            { ToleranceSteps.Min = 0m; ToleranceSteps.Step = decimal paymentCount; ToleranceSteps.Max = decimal <| paymentCount * 4 }

    /// what range of values the solver should aim for
    [<Struct>]
    type TargetTolerance =
        /// find a solution less than or equal to zero
        | BelowZero
        /// find a solution either side of zero
        | AroundZero
        /// find a solution greater than or equal to zero
        | AboveZero

    /// functions for working with arrays
    module Array =
        /// iteratively solves for a given input using a generator function until the output hits zero or within a set tolerance,
        /// optionally relaxing the tolerance until a solution is found
<<<<<<< HEAD
        let solveBisection (generator: decimal -> decimal) (iterationLimit: uint) initialGuess targetTolerance (toleranceSteps: ToleranceSteps) =
=======
        /// note: the generator function should return a tuple of the result and a relevant value (as the result is converging on zero it is not a very relevant value)
        [<TailCall>]
        let solveBisection (generator: decimal -> (decimal * decimal)) (iterationLimit: uint) initialGuess targetTolerance (toleranceSteps: ToleranceSteps) =
>>>>>>> a445ba59
            let initialLowerBound, initialUpperBound = initialGuess * 0.95m, initialGuess * 1.05m
            // recursively iterate through possible solutions
            let rec loop iteration lowerBound upperBound tolerance =
                // find the midpoint of the bounds
                let midpoint = (lowerBound + upperBound) / 2m
                // if within the iteration limit
                if iteration <= int iterationLimit then
                    // generate a result using the new figure
                    let candidate, relevantValue = generator midpoint
                    // determine the target range
                    let lowerTolerance, upperTolerance =
                        match targetTolerance with
                        | BelowZero ->
                            -tolerance, 0m
                        | AroundZero ->
                            -tolerance, tolerance
                        | AboveZero ->
                            0m, tolerance
                    // if the solution is within target range, return the value
                    if candidate >= lowerTolerance && candidate <= upperTolerance then
                        Solution.Found(relevantValue, iteration, tolerance)
                    // if the solution is too high, alter the range and try again
                    elif candidate > upperTolerance then
                        loop (iteration + 1) midpoint upperBound tolerance
                    // if the solution is too low, alter the range and try again
                    else //candidate < lowerTolerance
                        loop (iteration + 1) lowerBound midpoint tolerance
                // if at the tolerance limit without a solution, return the latest value with a warning
                elif tolerance = toleranceSteps.Max then
                    Solution.IterationLimitReached (midpoint, iteration, tolerance)
                // otherwise, increment the tolerance limit and try again
                else
                    let newTolerance = min toleranceSteps.Max (tolerance + toleranceSteps.Step)
                    let newLowerBound, newUpperBound = midpoint - newTolerance, midpoint * newTolerance
                    loop 0 newLowerBound newUpperBound newTolerance
            // start the first iteration
            loop 0 initialLowerBound initialUpperBound toleranceSteps.Min

        /// use the Newton-Raphson method to find the solution (particularly suitable for calculating the APR)
        let solveNewtonRaphson (f: decimal -> decimal) (iterationLimit: uint) (initialGuess: decimal) (tolerance: decimal) =
            // calculate the approximate derivative of the function `f`
            let derivative f x step =
                // evaluate the function at two nearby points and compute the slope of the line connecting them
                (f (x + step) - f (x - step)) / (2m * step)
            // iterate as necessary
            let rec loop x iteration =
                // until the iteration limit is reached
                if iteration <= int iterationLimit then
                    // get the function value of `x`
                    let fx = f x
                    // if the function value is within the tolerance, return the solution
                    if abs fx < tolerance then
                        Solution.Found(x, iteration, tolerance)
                    // otherwise, iterate again using an improved guess
                    else
                        // get the derivative of the function value of `x`
                        let f'x = derivative f x 1e-5m
                        // loop by using the derivative to generate a better guess value
                        loop (if f'x = 0m then 0m else x - fx / f'x) (iteration + 1)
                // if the iteration limit is reached without a solution, return the latest value with a warning
                else
                    Solution.IterationLimitReached(x, iteration, tolerance)
            loop initialGuess 0

        /// concatenates the members of an array into a delimited string or "n/a" if the array is empty or null
        let toStringOrNa a =
            match a with
            | null | [||] -> "n/a"
            | _ -> a |> Array.map(fun ai -> $"{ai}") |> String.concat ", "

    /// functions for working with maps
    module Map =
        /// creates a map from an array of key-value tuples with array values
        let ofArrayWithMerge (array: ('a * 'b array) array) =
            array
            // group by unique keys
            |> Array.groupBy fst
            // map to new key value pair with the collected array as the value
            |> Array.map(fun (k, v) -> k, Array.collect snd v)
            // convert to a map
            |> Map.ofArray<|MERGE_RESOLUTION|>--- conflicted
+++ resolved
@@ -292,13 +292,8 @@
     module Array =
         /// iteratively solves for a given input using a generator function until the output hits zero or within a set tolerance,
         /// optionally relaxing the tolerance until a solution is found
-<<<<<<< HEAD
-        let solveBisection (generator: decimal -> decimal) (iterationLimit: uint) initialGuess targetTolerance (toleranceSteps: ToleranceSteps) =
-=======
         /// note: the generator function should return a tuple of the result and a relevant value (as the result is converging on zero it is not a very relevant value)
-        [<TailCall>]
         let solveBisection (generator: decimal -> (decimal * decimal)) (iterationLimit: uint) initialGuess targetTolerance (toleranceSteps: ToleranceSteps) =
->>>>>>> a445ba59
             let initialLowerBound, initialUpperBound = initialGuess * 0.95m, initialGuess * 1.05m
             // recursively iterate through possible solutions
             let rec loop iteration lowerBound upperBound tolerance =
